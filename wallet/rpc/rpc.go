package rpc

import (
	"context"

	"github.com/textileio/powergate/wallet"
)

// RPC implements the gprc service.
type RPC struct {
	UnimplementedRPCServiceServer

	Module wallet.Module
}

// New creates a new rpc service.
func New(m wallet.Module) *RPC {
	return &RPC{Module: m}
}

// NewAddress creates a new wallet.
func (s *RPC) NewAddress(ctx context.Context, req *NewAddressRequest) (*NewAddressResponse, error) {
	res, err := s.Module.NewAddress(ctx, req.GetType())
	if err != nil {
		return nil, err
	}
	return &NewAddressResponse{Address: res}, nil
}

// List returns all wallet addresses.
func (s *RPC) List(ctx context.Context, req *ListRequest) (*ListResponse, error) {
	res, err := s.Module.List(ctx)
	if err != nil {
		return nil, err
	}
	return &ListResponse{Addresses: res}, nil
}

<<<<<<< HEAD
// SendFil calls wallet.SendFil.
func (s *RPC) SendFil(ctx context.Context, req *SendFilRequest) (*SendFilResponse, error) {
	err := s.Module.SendFil(ctx, req.From, req.To, big.NewInt(req.Amount))
	if err != nil {
		return nil, err
	}
	return &SendFilResponse{}, nil
=======
// Balance checks a wallet balance.
func (s *RPC) Balance(ctx context.Context, req *BalanceRequest) (*BalanceResponse, error) {
	res, err := s.Module.Balance(ctx, req.GetAddress())
	if err != nil {
		return nil, err
	}
	return &BalanceResponse{Balance: res}, nil
>>>>>>> 8dac4a22
}<|MERGE_RESOLUTION|>--- conflicted
+++ resolved
@@ -36,15 +36,6 @@
 	return &ListResponse{Addresses: res}, nil
 }
 
-<<<<<<< HEAD
-// SendFil calls wallet.SendFil.
-func (s *RPC) SendFil(ctx context.Context, req *SendFilRequest) (*SendFilResponse, error) {
-	err := s.Module.SendFil(ctx, req.From, req.To, big.NewInt(req.Amount))
-	if err != nil {
-		return nil, err
-	}
-	return &SendFilResponse{}, nil
-=======
 // Balance checks a wallet balance.
 func (s *RPC) Balance(ctx context.Context, req *BalanceRequest) (*BalanceResponse, error) {
 	res, err := s.Module.Balance(ctx, req.GetAddress())
@@ -52,5 +43,4 @@
 		return nil, err
 	}
 	return &BalanceResponse{Balance: res}, nil
->>>>>>> 8dac4a22
 }