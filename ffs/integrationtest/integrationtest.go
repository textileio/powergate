package integrationtest

import (
	"bytes"
	"context"
	"fmt"
	"math/big"
	"math/rand"
	"time"

	"github.com/filecoin-project/go-address"
	"github.com/filecoin-project/lotus/api/apistruct"
	"github.com/ipfs/go-cid"
	"github.com/ipfs/go-datastore"
	ipfsfiles "github.com/ipfs/go-ipfs-files"
	httpapi "github.com/ipfs/go-ipfs-http-client"
	"github.com/ipfs/interface-go-ipfs-core/options"
	"github.com/stretchr/testify/require"
	"github.com/textileio/powergate/deals"
	dealsModule "github.com/textileio/powergate/deals/module"
	"github.com/textileio/powergate/ffs"
	"github.com/textileio/powergate/ffs/api"
	"github.com/textileio/powergate/ffs/coreipfs"
	"github.com/textileio/powergate/ffs/filcold"
	"github.com/textileio/powergate/ffs/joblogger"
	"github.com/textileio/powergate/ffs/manager"
	"github.com/textileio/powergate/ffs/minerselector/fixed"
	"github.com/textileio/powergate/ffs/scheduler"
	"github.com/textileio/powergate/filchain"
	"github.com/textileio/powergate/lotus"
	"github.com/textileio/powergate/tests"
	txndstr "github.com/textileio/powergate/txndstransform"
	"github.com/textileio/powergate/util"
	walletModule "github.com/textileio/powergate/wallet/module"
)

const (
	iWalletBal int64 = 4000000000000000
)

// RequireIpfsUnpinnedCid checks that a cid is unpinned in the IPFS node.
func RequireIpfsUnpinnedCid(ctx context.Context, t require.TestingT, cid cid.Cid, ipfsAPI *httpapi.HttpApi) {
	pins, err := ipfsAPI.Pin().Ls(ctx)
	require.NoError(t, err)
	for p := range pins {
		require.NotEqual(t, cid, p.Path().Cid(), "Cid isn't unpined from IPFS node")
	}
}

// RequireIpfsPinnedCid checks that a cid is pinned in the IPFS node.
func RequireIpfsPinnedCid(ctx context.Context, t require.TestingT, cid cid.Cid, ipfsAPI *httpapi.HttpApi) {
	pins, err := ipfsAPI.Pin().Ls(ctx)
	require.NoError(t, err)

	pinned := false
	for p := range pins {
		if p.Path().Cid() == cid {
			pinned = true
			break
		}
	}
	require.True(t, pinned, "Cid should be pinned in IPFS node")
}

// RequireFilUnstored checks that a cid is not stored in the Filecoin network.
func RequireFilUnstored(ctx context.Context, t require.TestingT, client *apistruct.FullNodeStruct, c cid.Cid) {
	offers, err := client.ClientFindData(ctx, c, nil)
	require.NoError(t, err)
	require.Empty(t, offers)
}

// RequireFilStored cehcks that a cid is stored in the Filecoin network.
func RequireFilStored(ctx context.Context, t require.TestingT, client *apistruct.FullNodeStruct, c cid.Cid) {
	offers, err := client.ClientFindData(ctx, c, nil)
	require.NoError(t, err)
	require.NotEmpty(t, offers)
}

// NewAPI returns a new set of components for FFS.
func NewAPI(t tests.TestingTWithCleanup, numMiners int) (*httpapi.HttpApi, *apistruct.FullNodeStruct, *api.API, func()) {
	ds := tests.NewTxMapDatastore()
	ipfs, ipfsMAddr := CreateIPFS(t)
	addr, clientBuilder, ms := NewDevnet(t, numMiners, ipfsMAddr)
	manager, closeManager := NewFFSManager(t, ds, clientBuilder, addr, ms, ipfs)
	auth, err := manager.Create(context.Background())
	require.NoError(t, err)
	time.Sleep(time.Second * 3) // Wait for funding txn to finish.
	fapi, err := manager.GetByAuthToken(auth.Token)
	require.NoError(t, err)
	client, cls, err := clientBuilder(context.Background())
	require.NoError(t, err)
	return ipfs, client, fapi, func() {
		err := fapi.Close()
		require.NoError(t, err)
		closeManager()
		cls()
	}
}

// CreateIPFS creates a docker container running IPFS.
func CreateIPFS(t tests.TestingTWithCleanup) (*httpapi.HttpApi, string) {
	ipfsDocker, cls := tests.LaunchIPFSDocker(t)
	t.Cleanup(cls)
	ipfsAddr := util.MustParseAddr("/ip4/127.0.0.1/tcp/" + ipfsDocker.GetPort("5001/tcp"))
	ipfs, err := httpapi.NewApi(ipfsAddr)
	require.NoError(t, err)
	bridgeIP := ipfsDocker.Container.NetworkSettings.Networks["bridge"].IPAddress
	ipfsDockerMAddr := fmt.Sprintf("/ip4/%s/tcp/5001", bridgeIP)

	return ipfs, ipfsDockerMAddr
}

// NewDevnet creates a localnet.
func NewDevnet(t tests.TestingTWithCleanup, numMiners int, ipfsAddr string) (address.Address, lotus.ClientBuilder, ffs.MinerSelector) {
	client, addr, _ := tests.CreateLocalDevnetWithIPFS(t, numMiners, ipfsAddr, false)
	addrs := make([]string, numMiners)
	for i := 0; i < numMiners; i++ {
		addrs[i] = fmt.Sprintf("f0%d", 1000+i)
	}

	fixedMiners := make([]fixed.Miner, len(addrs))
	for i, a := range addrs {
		fixedMiners[i] = fixed.Miner{Addr: a, Country: "China", EpochPrice: 500000000}
	}
	ms := fixed.New(fixedMiners)
	return addr, client, ms
}

// NewFFSManager returns a new FFS manager.
func NewFFSManager(t require.TestingT, ds datastore.TxnDatastore, clientBuilder lotus.ClientBuilder, masterAddr address.Address, ms ffs.MinerSelector, ipfsClient *httpapi.HttpApi) (*manager.Manager, func()) {
	return NewCustomFFSManager(t, ds, clientBuilder, masterAddr, ms, ipfsClient, 0)
}

// NewCustomFFSManager returns a new customized FFS manager.
func NewCustomFFSManager(t require.TestingT, ds datastore.TxnDatastore, cb lotus.ClientBuilder, masterAddr address.Address, ms ffs.MinerSelector, ipfsClient *httpapi.HttpApi, minimumPieceSize uint64) (*manager.Manager, func()) {
	dm, err := dealsModule.New(txndstr.Wrap(ds, "deals"), cb, util.AvgBlockTime, time.Minute*10)
	require.NoError(t, err)

	fchain := filchain.New(cb)
	l := joblogger.New(txndstr.Wrap(ds, "ffs/joblogger"))
	lsm, err := lotus.NewSyncMonitor(cb)
	require.NoError(t, err)
	cl := filcold.New(ms, dm, ipfsClient, fchain, l, lsm, minimumPieceSize, 1)
	hl, err := coreipfs.New(ipfsClient, l)
	require.NoError(t, err)
	sched, err := scheduler.New(txndstr.Wrap(ds, "ffs/scheduler"), l, hl, cl, 10, time.Minute*10, nil)
	require.NoError(t, err)

	wm, err := walletModule.New(cb, masterAddr, *big.NewInt(iWalletBal), false, "")
	require.NoError(t, err)

<<<<<<< HEAD
	manager, err := manager.New(ds, wm, dm, sched, false, true)
=======
	pm := paych.New(cb)

	manager, err := manager.New(ds, wm, pm, dm, sched, false, true)
>>>>>>> 564db8f0
	require.NoError(t, err)
	err = manager.SetDefaultStorageConfig(ffs.StorageConfig{
		Hot: ffs.HotConfig{
			Enabled:       true,
			AllowUnfreeze: false,
			Ipfs: ffs.IpfsConfig{
				AddTimeout: 10,
			},
		},
		Cold: ffs.ColdConfig{
			Enabled: true,
			Filecoin: ffs.FilConfig{
				ExcludedMiners:  nil,
				DealMinDuration: util.MinDealDuration,
				RepFactor:       1,
			},
		},
	})
	require.NoError(t, err)

	return manager, func() {
		if err := manager.Close(); err != nil {
			t.Errorf("closing api: %s", err)
			t.FailNow()
		}
		if err := sched.Close(); err != nil {
			t.Errorf("closing scheduler: %s", err)
			t.FailNow()
		}
		if err := l.Close(); err != nil {
			t.Errorf("closing joblogger: %s", err)
			t.FailNow()
		}
	}
}

// RequireStorageJobState checks if the current status of a job matches one of the specified statuses.
func RequireStorageJobState(t require.TestingT, fapi *api.API, jid ffs.JobID, statuses ...ffs.JobStatus) ffs.StorageJob {
	job, err := fapi.GetStorageJob(jid)
	require.NoError(t, err)
	require.Contains(t, statuses, job.Status)
	return job
}

// RequireEventualJobState watches a Job for a desired status.
func RequireEventualJobState(t require.TestingT, fapi *api.API, jid ffs.JobID, status ffs.JobStatus) ffs.StorageJob {
	ch := make(chan ffs.StorageJob, 10)
	ctx, cancel := context.WithCancel(context.Background())
	defer cancel()
	var err error
	go func() {
		err = fapi.WatchJobs(ctx, ch, jid)
		close(ch)
	}()
	stop := false
	var res ffs.StorageJob
	for !stop {
		select {
		case <-time.After(120 * time.Second):
			t.Errorf("waiting for job update timeout")
			t.FailNow()
		case job, ok := <-ch:
			require.True(t, ok)
			require.Equal(t, jid, job.ID)
			if job.Status == ffs.Queued || job.Status == ffs.Executing {
				if job.Status == status {
					stop = true
					res = job
				}
				continue
			}
			require.Equal(t, status, job.Status, job.ErrCause)
			stop = true
			res = job
		}
	}
	require.NoError(t, err)
	return res
}

// RequireStorageConfig compares a cid storage config against a target.
func RequireStorageConfig(t require.TestingT, fapi *api.API, c cid.Cid, config *ffs.StorageConfig) {
	if config == nil {
		defConfig := fapi.DefaultStorageConfig()
		config = &defConfig
	}
	currentConfigs, err := fapi.GetStorageConfigs(c)
	require.NoError(t, err)
	require.Equal(t, *config, currentConfigs[c])
}

// RequireStorageDealRecord checks that a storage deal record exist for a cid.
func RequireStorageDealRecord(t require.TestingT, fapi *api.API, c cid.Cid) {
	time.Sleep(time.Second)
	recs, err := fapi.ListStorageDealRecords(deals.WithIncludeFinal(true))
	require.NoError(t, err)
	require.Len(t, recs, 1)
	require.Equal(t, c, recs[0].RootCid)
}

// RequireRetrievalDealRecord checks that a retrieval deal record exits for a cid.
func RequireRetrievalDealRecord(t require.TestingT, fapi *api.API, c cid.Cid) {
	recs, err := fapi.ListRetrievalDealRecords()
	require.NoError(t, err)
	require.Len(t, recs, 1)
	require.Equal(t, c, recs[0].DealInfo.RootCid)
}

// RandomBytes returns a slice of random bytes of a desired size.
func RandomBytes(r *rand.Rand, size int) []byte {
	buf := make([]byte, size)
	_, _ = r.Read(buf)
	return buf
}

// AddRandomFile adds a random file to the IPFS node.
func AddRandomFile(t require.TestingT, r *rand.Rand, ipfs *httpapi.HttpApi) (cid.Cid, []byte) {
	return AddRandomFileSize(t, r, ipfs, 1600)
}

// AddRandomFileSize adds a random file with a specified size to the IPFS node.
func AddRandomFileSize(t require.TestingT, r *rand.Rand, ipfs *httpapi.HttpApi, size int) (cid.Cid, []byte) {
	data := RandomBytes(r, size)
	node, err := ipfs.Unixfs().Add(context.Background(), ipfsfiles.NewReaderFile(bytes.NewReader(data)), options.Unixfs.Pin(false))
	if err != nil {
		t.Errorf("error adding random file: %s", err)
		t.FailNow()
	}
	return node.Cid(), data
}<|MERGE_RESOLUTION|>--- conflicted
+++ resolved
@@ -149,13 +149,7 @@
 	wm, err := walletModule.New(cb, masterAddr, *big.NewInt(iWalletBal), false, "")
 	require.NoError(t, err)
 
-<<<<<<< HEAD
 	manager, err := manager.New(ds, wm, dm, sched, false, true)
-=======
-	pm := paych.New(cb)
-
-	manager, err := manager.New(ds, wm, pm, dm, sched, false, true)
->>>>>>> 564db8f0
 	require.NoError(t, err)
 	err = manager.SetDefaultStorageConfig(ffs.StorageConfig{
 		Hot: ffs.HotConfig{
