package api

import (
	"encoding/json"
	"fmt"
	"sync"
	"time"

	"github.com/ipfs/go-cid"
	"github.com/ipfs/go-datastore"
	"github.com/ipfs/go-datastore/query"
	"github.com/textileio/powergate/ffs"
	"github.com/textileio/powergate/util"
)

var (
	dsInstanceConfig       = datastore.NewKey("instanceconfig")
	dsBaseCidStorageConfig = datastore.NewKey("cidstorageconfig")
	dsBaseRetrievalRequest = datastore.NewKey("retrievalrequest")
)

type instanceStore struct {
	lock sync.Mutex
	ds   datastore.Datastore
}

func newInstanceStore(ds datastore.Datastore) *instanceStore {
	return &instanceStore{
		ds: ds,
	}
}

// putInstanceConfig saves general instance configuration configuration, such as
// default wallet address, default storage config, etc.
func (s *instanceStore) putInstanceConfig(c InstanceConfig) error {
	buf, err := json.Marshal(c)
	if err != nil {
		return fmt.Errorf("marshaling instance config to datastore: %s", err)
	}
	if err := s.ds.Put(dsInstanceConfig, buf); err != nil {
		return fmt.Errorf("saving to datastore: %s", err)
	}
	return nil
}

// getInstanceConfig returns general instance configurations, such as default wallet address,
// default storage config, etc.
func (s *instanceStore) getInstanceConfig() (InstanceConfig, error) {
	buf, err := s.ds.Get(dsInstanceConfig)
	if err != nil {
		if err == datastore.ErrNotFound {
			return InstanceConfig{}, ErrNotFound
		}
		return InstanceConfig{}, fmt.Errorf("getting instance config from datastore: %s", err)
	}
	var c InstanceConfig
	if err := json.Unmarshal(buf, &c); err != nil {
		return InstanceConfig{}, fmt.Errorf("unmarshaling config from datastore: %s", err)
	}
	return c, nil
}

func (s *instanceStore) putStorageConfig(c cid.Cid, sc ffs.StorageConfig) error {
	if !c.Defined() {
		return fmt.Errorf("cid can't be undefined")
	}
	buf, err := json.Marshal(sc)
	if err != nil {
		return fmt.Errorf("marshaling cid config to datastore: %s", err)
	}
	if err := s.ds.Put(makeStorageConfigKey(c), buf); err != nil {
		return fmt.Errorf("saving cid config to datastore: %s", err)
	}
	return nil
}

func (s *instanceStore) removeStorageConfig(c cid.Cid) error {
	if !c.Defined() {
		return fmt.Errorf("cid can't be undefined")
	}
	if err := s.ds.Delete(makeStorageConfigKey(c)); err != nil {
		return fmt.Errorf("removing from datastore: %s", err)
	}
	return nil
}

func (s *instanceStore) getStorageConfigs(cids ...cid.Cid) (map[cid.Cid]ffs.StorageConfig, error) {
	s.lock.Lock()
	defer s.lock.Unlock()

	rawRes := make(map[cid.Cid][]byte)
	for _, cid := range cids {
		rawRes[cid] = nil
	}

<<<<<<< HEAD
	if len(cids) == 1 {
		// just getting a single value, do an explicit query for it
		buf, err := s.ds.Get(makeStorageConfigKey(cids[0]))
=======
	var cids []cid.Cid
	for r := range res.Next() {
		if r.Error != nil {
			return nil, fmt.Errorf("iter next: %s", r.Error)
		}
		strCid := datastore.RawKey(r.Key).Name()
		c, err := util.CidFromString(strCid)
>>>>>>> 44b56f30
		if err != nil {
			if err == datastore.ErrNotFound {
				return nil, ErrNotFound
			}
			return nil, err
		}
		rawRes[cids[0]] = buf
	} else {
		// getting many or all values, so we have to query everything
		q := query.Query{
			Prefix: dsBaseCidStorageConfig.String(),
		}
		res, err := s.ds.Query(q)
		if err != nil {
			return nil, err
		}
		defer func() {
			if err := res.Close(); err != nil {
				log.Errorf("closing query result: %s", err)
			}
		}()
		for r := range res.Next() {
			strCid := datastore.RawKey(r.Key).Name()
			c, err := util.CidFromString(strCid)
			if err != nil {
				return nil, fmt.Errorf("decoding cid: %s", err)
			}
			if len(rawRes) > 0 {
				// we have a filter, check it
				if _, ok := rawRes[c]; ok {
					rawRes[c] = r.Value
				}
			} else {
				// no filter, include everything
				rawRes[c] = r.Value
			}
		}
	}

	res := make(map[cid.Cid]ffs.StorageConfig, len(rawRes))
	for cid, buf := range rawRes {
		if buf == nil {
			// one of the provided filter cids wasn't found
			return nil, ErrNotFound
		}
		var conf ffs.StorageConfig
		if err := json.Unmarshal(buf, &conf); err != nil {
			return nil, fmt.Errorf("unmarshaling cid config from datastore: %s", err)
		}
		res[cid] = conf
	}

	return res, nil
}

func makeStorageConfigKey(c cid.Cid) datastore.Key {
	return dsBaseCidStorageConfig.ChildString(util.CidToString(c))
}

type retrievalRequest struct {
	ID            ffs.RetrievalID
	PayloadCid    cid.Cid
	PieceCid      cid.Cid
	Selector      string
	Miners        []string
	WalletAddress string
	MaxPrice      uint64
	JID           ffs.JobID
	CreatedAt     time.Time
}

func (s *instanceStore) putRetrievalRequest(rID ffs.RetrievalID, pyCid, piCid cid.Cid, selector string, miners []string, walletAddress string, maxPrice uint64, jid ffs.JobID) (retrievalRequest, error) {
	rr := retrievalRequest{
		ID:            rID,
		PayloadCid:    pyCid,
		PieceCid:      piCid,
		Selector:      selector,
		Miners:        miners,
		WalletAddress: walletAddress,
		MaxPrice:      maxPrice,
		JID:           jid,
		CreatedAt:     time.Now(),
	}
	buf, err := json.Marshal(rr)
	if err != nil {
		return retrievalRequest{}, fmt.Errorf("marshaling retrieval request for datastore: %s", err)
	}
	if err := s.ds.Put(makeRetrievalRequestKey(rID), buf); err != nil {
		return retrievalRequest{}, fmt.Errorf("saving cid config to datastore: %s", err)
	}
	return rr, nil
}

func (s *instanceStore) getRetrievalRequest(rid ffs.RetrievalID) (retrievalRequest, error) {
	buf, err := s.ds.Get(makeRetrievalRequestKey(rid))
	if err != nil {
		if err == datastore.ErrNotFound {
			return retrievalRequest{}, ErrNotFound
		}
		return retrievalRequest{}, fmt.Errorf("getting retrieval request from datastore: %s", err)
	}
	var rr retrievalRequest
	if err := json.Unmarshal(buf, &rr); err != nil {
		return retrievalRequest{}, fmt.Errorf("unmarshaling retrieval request from datastore: %s", err)
	}
	return rr, nil
}

func makeRetrievalRequestKey(rid ffs.RetrievalID) datastore.Key {
	return dsBaseRetrievalRequest.ChildString(rid.String())
}<|MERGE_RESOLUTION|>--- conflicted
+++ resolved
@@ -93,19 +93,9 @@
 		rawRes[cid] = nil
 	}
 
-<<<<<<< HEAD
 	if len(cids) == 1 {
 		// just getting a single value, do an explicit query for it
 		buf, err := s.ds.Get(makeStorageConfigKey(cids[0]))
-=======
-	var cids []cid.Cid
-	for r := range res.Next() {
-		if r.Error != nil {
-			return nil, fmt.Errorf("iter next: %s", r.Error)
-		}
-		strCid := datastore.RawKey(r.Key).Name()
-		c, err := util.CidFromString(strCid)
->>>>>>> 44b56f30
 		if err != nil {
 			if err == datastore.ErrNotFound {
 				return nil, ErrNotFound
@@ -128,6 +118,9 @@
 			}
 		}()
 		for r := range res.Next() {
+			if r.Error != nil {
+				return nil, fmt.Errorf("iter next: %s", r.Error)
+			}
 			strCid := datastore.RawKey(r.Key).Name()
 			c, err := util.CidFromString(strCid)
 			if err != nil {
