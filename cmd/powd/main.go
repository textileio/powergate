package main

import (
	"context"
	"encoding/json"
	"fmt"
	"io/ioutil"
	"math/big"
	"net/http"
	"os"
	"os/signal"
	"path/filepath"
	"syscall"
	"time"

	"contrib.go.opencensus.io/exporter/prometheus"
	logging "github.com/ipfs/go-log/v2"
	homedir "github.com/mitchellh/go-homedir"
	ma "github.com/multiformats/go-multiaddr"
	"github.com/spf13/pflag"
	"github.com/spf13/viper"
	"github.com/textileio/powergate/api/server"
	"github.com/textileio/powergate/buildinfo"
	"github.com/textileio/powergate/util"
	"go.opencensus.io/plugin/runmetrics"
)

var (
	log    = logging.Logger("powd")
	config = viper.New()
)

func main() {
	// Configure flags.
	if err := setupFlags(); err != nil {
		log.Fatalf("configuring flags: %s", err)
	}

	// Create configuration from flags/envs.
	conf, err := configFromFlags()
	if err != nil {
		log.Fatalf("creating config from flags: %s", err)
	}

	// Configure logging.
	if err := setupLogging(conf.RepoPath); err != nil {
		log.Fatalf("configuring up logging: %s", err)
	}

	log.Infof("starting powd:\n%s", buildinfo.Summary())

	// Configuring Prometheus exporter.
	closeInstr, err := setupInstrumentation()
	if err != nil {
		log.Fatalf("starting instrumentation: %s", err)
	}
	confProtected := conf
	if confProtected.MongoURI != "" {
		confProtected.MongoURI = "<hidden>"
	}
	confJSON, err := json.MarshalIndent(confProtected, "", "  ")
	if err != nil {
		log.Fatalf("marshaling configuration: %s", err)
	}
	log.Infof("%s", confJSON)

	// Start server.
	log.Info("starting server...")
	powd, err := server.NewServer(conf)
	if err != nil {
		log.Fatalf("starting server: %s", err)
	}
	log.Info("server started.")

	// Wait for Ctrl+C and close.
	ch := make(chan os.Signal, 1)
	signal.Notify(ch, os.Interrupt, syscall.SIGTERM)
	<-ch
	log.Info("Closing...")
	closeInstr()
	powd.Close()
	if conf.Devnet {
		if err := os.RemoveAll(conf.RepoPath); err != nil {
			log.Error(err)
		}
	}
	log.Info("Closed")
}

func configFromFlags() (server.Config, error) {
	devnet := config.GetBool("devnet")

	lotusToken, err := getLotusToken(devnet)
	if err != nil {
		return server.Config{}, fmt.Errorf("getting lotus auth token: %s", err)
	}

	repoPath, err := getRepoPath(devnet)
	if err != nil {
		return server.Config{}, fmt.Errorf("getting repo path: %s", err)
	}

	grpcHostMaddr, err := ma.NewMultiaddr(config.GetString("grpchostaddr"))
	if err != nil {
		return server.Config{}, fmt.Errorf("parsing grpchostaddr: %s", err)
	}

	lotusHost, err := ma.NewMultiaddr(config.GetString("lotushost"))
	if err != nil {
		return server.Config{}, fmt.Errorf("parsing lotus api multiaddr: %s", err)
	}

	walletInitialFunds := *big.NewInt(config.GetInt64("walletinitialfund"))
	ipfsAPIAddr := util.MustParseAddr(config.GetString("ipfsapiaddr"))
	lotusMasterAddr := config.GetString("lotusmasteraddr")
	lotusConnectionRetries := config.GetInt("lotusconnectionretries")
	autocreateMasterAddr := config.GetBool("autocreatemasteraddr")
	ffsUseMasterAddr := config.GetBool("ffsusemasteraddr")
	grpcWebProxyAddr := config.GetString("grpcwebproxyaddr")
	gatewayHostAddr := config.GetString("gatewayhostaddr")
	gatewayBasePath := config.GetString("gatewaybasepath")
	maxminddbfolder := config.GetString("maxminddbfolder")
	mongoURI := config.GetString("mongouri")
	mongoDB := config.GetString("mongodb")
	minerSelector := config.GetString("ffsminerselector")
	minerSelectorParams := config.GetString("ffsminerselectorparams")
	ffsSchedMaxParallel := config.GetInt("ffsschedmaxparallel")
	ffsDealWatchFinalityTimeout := time.Minute * time.Duration(config.GetInt("ffsdealfinalitytimeout"))
	ffsMinimumPieceSize := config.GetUint64("ffsminimumpiecesize")
<<<<<<< HEAD
	ffsAdminToken := config.GetString("ffsadmintoken")
=======
	ffsMaxParallelDealPreparing := config.GetInt("ffsmaxparalleldealpreparing")
>>>>>>> 564db8f0
	dealWatchPollDuration := time.Second * time.Duration(config.GetInt("dealwatchpollduration"))
	askIndexQueryAskTimeout := time.Second * time.Duration(config.GetInt("askindexqueryasktimeout"))
	askIndexRefreshInterval := time.Minute * time.Duration(config.GetInt("askindexrefreshinterval"))
	askIndexRefreshOnStart := config.GetBool("askindexrefreshonstart")
	askIndexMaxParallel := config.GetInt("askindexmaxparallel")
	disableIndices := config.GetBool("disableindices")
	disableNonCompliantAPIs := config.GetBool("disablenoncompliantapis")

	return server.Config{
		WalletInitialFunds: walletInitialFunds,
		IpfsAPIAddr:        ipfsAPIAddr,
		Devnet:             devnet,
		RepoPath:           repoPath,
		MaxMindDBFolder:    maxminddbfolder,

		LotusAddress:           lotusHost,
		LotusAuthToken:         lotusToken,
		LotusConnectionRetries: lotusConnectionRetries,
		LotusMasterAddr:        lotusMasterAddr,

		// ToDo: Support secure gRPC connection
		GrpcHostNetwork:     "tcp",
		GrpcHostAddress:     grpcHostMaddr,
		GrpcWebProxyAddress: grpcWebProxyAddr,

		GatewayHostAddr: gatewayHostAddr,
		GatewayBasePath: gatewayBasePath,

		MongoURI: mongoURI,
		MongoDB:  mongoDB,

<<<<<<< HEAD
		FFSUseMasterAddr:       ffsUseMasterAddr,
		FFSDealFinalityTimeout: ffsDealWatchFinalityTimeout,
		FFSMinimumPieceSize:    ffsMinimumPieceSize,
		FFSAdminToken:          ffsAdminToken,
		LotusMasterAddr:        lotusMasterAddr,
		AutocreateMasterAddr:   autocreateMasterAddr,
		MinerSelector:          minerSelector,
		MinerSelectorParams:    minerSelectorParams,
		SchedMaxParallel:       ffsSchedMaxParallel,
		DealWatchPollDuration:  dealWatchPollDuration,
=======
		FFSUseMasterAddr:            ffsUseMasterAddr,
		FFSDealFinalityTimeout:      ffsDealWatchFinalityTimeout,
		FFSMinimumPieceSize:         ffsMinimumPieceSize,
		FFSMaxParallelDealPreparing: ffsMaxParallelDealPreparing,
		AutocreateMasterAddr:        autocreateMasterAddr,
		MinerSelector:               minerSelector,
		MinerSelectorParams:         minerSelectorParams,
		SchedMaxParallel:            ffsSchedMaxParallel,
		DealWatchPollDuration:       dealWatchPollDuration,
>>>>>>> 564db8f0

		AskIndexQueryAskTimeout: askIndexQueryAskTimeout,
		AskIndexRefreshInterval: askIndexRefreshInterval,
		AskIndexRefreshOnStart:  askIndexRefreshOnStart,
		AskindexMaxParallel:     askIndexMaxParallel,

		DisableIndices: disableIndices,

		DisableNonCompliantAPIs: disableNonCompliantAPIs,
	}, nil
}

func setupInstrumentation() (func(), error) {
	err := runmetrics.Enable(runmetrics.RunMetricOptions{
		EnableCPU:    true,
		EnableMemory: true,
	})
	if err != nil {
		return nil, fmt.Errorf("enabling runtime metrics: %s", err)
	}
	pe, err := prometheus.NewExporter(prometheus.Options{
		Namespace: "textilefc",
	})
	if err != nil {
		return nil, fmt.Errorf("creating the prometheus stats exporter: %v", err)
	}
	mux := http.NewServeMux()
	mux.Handle("/metrics", pe)
	srv := &http.Server{Addr: ":8888", Handler: mux}
	go func() {
		if err := srv.ListenAndServe(); err != nil && err != http.ErrServerClosed {
			log.Errorf("running prometheus scrape endpoint: %v", err)
		}
	}()
	closeFunc := func() {
		ctx, cancel := context.WithTimeout(context.Background(), time.Second)
		defer cancel()
		if err := srv.Shutdown(ctx); err != nil {
			log.Error("shutting down prometheus server: %s", err)
		}
	}

	return closeFunc, nil
}

func setupLogging(repoPath string) error {
	if err := os.MkdirAll(repoPath, os.ModePerm); err != nil {
		return fmt.Errorf("creating repo folder: %s", err)
	}
	cfg := logging.Config{
		Level:  logging.LevelError,
		Stdout: true,
		File:   filepath.Join(repoPath, "powd.log"),
	}
	logging.SetupLogging(cfg)
	loggers := []string{
		// Top-level
		"powd",
		"server",

		// Indexes & Reputation
		"index-miner",
		"index-ask",
		"index-faults",
		"reputation",
		"reputation-source-store",
		"chainstore",
		"fchost",
		"maxmind",

		// Lotus client
		"lotus-client",

		// Deals Module
		"deals",

		// Wallet Module
		"wallet",

		// Miner Selectors
		"sr2-miner-selector",

		// FFS
		"ffs-scheduler",
		"ffs-manager",
		"ffs-auth",
		"ffs-api",
		"ffs-coreipfs",
		"ffs-grpc-service",
		"ffs-filcold",
		"ffs-sched-sjstore",
		"ffs-sched-rjstore",
		"ffs-cidlogger",
	}

	// powd registered loggers get info level by default.
	for _, l := range loggers {
		if err := logging.SetLogLevel(l, "info"); err != nil {
			return fmt.Errorf("setting up logger %s: %s", l, err)
		}
	}
	debugLevel := config.GetBool("debug")
	if debugLevel {
		for _, l := range loggers {
			if err := logging.SetLogLevel(l, "debug"); err != nil {
				return err
			}
		}
	}
	_ = logging.SetLogLevel("rpc", "FATAL")
	return nil
}

func getRepoPath(devnet bool) (string, error) {
	if devnet {
		repoPath, err := ioutil.TempDir("", ".powergate-*")
		if err != nil {
			return "", fmt.Errorf("generating temp for repo folder: %s", err)
		}
		return repoPath, nil
	}
	repoPath := config.GetString("repopath")
	if repoPath == "~/.powergate" {
		expandedPath, err := homedir.Expand(repoPath)
		if err != nil {
			log.Fatalf("expanding homedir: %s", err)
		}
		repoPath = expandedPath
	}
	return repoPath, nil
}

func getLotusToken(devnet bool) (string, error) {
	// If running in devnet, there's no need for Lotus API auth token.
	if devnet {
		return "", nil
	}

	token := config.GetString("lotustoken")
	if token != "" {
		return token, nil
	}

	path := config.GetString("lotustokenfile")
	if _, err := os.Stat(path); os.IsNotExist(err) {
		return "", fmt.Errorf("lotus auth token can't be empty")
	}
	b, err := ioutil.ReadFile(path)
	if err != nil {
		return "", fmt.Errorf("reading token file from lotus")
	}
	return string(b), nil
}

func setupFlags() error {
	pflag.Bool("debug", false, "Enable debug log level in all loggers.")

	pflag.Bool("autocreatemasteraddr", false, "Automatically creates & funds a master address if none is provided.")
	pflag.Int64("walletinitialfund", 250_000_000_000_000_000, "FFS initial funding transaction amount in attoFIL received by --lotusmasteraddr. (if set)")

	pflag.String("grpchostaddr", "/ip4/0.0.0.0/tcp/5002", "gRPC host listening address.")
	pflag.String("grpcwebproxyaddr", "0.0.0.0:6002", "gRPC webproxy listening address.")

	pflag.String("lotushost", "/ip4/127.0.0.1/tcp/1234", "Lotus client API endpoint multiaddress.")
	pflag.String("lotustoken", "", "Lotus API authorization token. This flag or --lotustoken file are mandatory.")
	pflag.String("lotustokenfile", "", "Path of a file that contains the Lotus API authorization token.")
	pflag.String("lotusmasteraddr", "", "Existing wallet address in Lotus to be used as source of funding for new FFS instances. (Optional)")
	pflag.Int64("lotusconnectionretries", 180, "Maximum amount of connection retries when making API calls before considering them a failure. Retries are spaced by 10s. (default ~30min).")

	pflag.String("gatewayhostaddr", "0.0.0.0:7000", "Gateway host listening address.")
	pflag.String("gatewaybasepath", "/", "Gateway base path.")

	pflag.String("repopath", "~/.powergate", "Path of the repository where Powergate state will be saved.")
	pflag.Bool("devnet", false, "Indicate that will be running on an ephemeral devnet. --repopath will be autocleaned on exit.")
	pflag.String("ipfsapiaddr", "/ip4/127.0.0.1/tcp/5001", "IPFS API endpoint multiaddress. (Optional, only needed if FFS is used)")
	pflag.String("maxminddbfolder", ".", "Path of the folder containing GeoLite2-City.mmdb")

	pflag.String("mongouri", "", "Mongo URI to connect to MongoDB database. (Optional: if empty, will use Badger)")
	pflag.String("mongodb", "", "Mongo database name. (if --mongouri is used, is mandatory")

	pflag.Bool("ffsusemasteraddr", false, "Use the master address as the initial address for all new FFS instances instead of creating a new unique addess for each new FFS instance.")
	pflag.String("ffsminerselector", "sr2", "Miner selector to be used by FFS: 'sr2', 'reputation'")
	pflag.String("ffsminerselectorparams", "https://raw.githubusercontent.com/filecoin-project/slingshot/master/miners.json", "Miner selector configuration parameter, depends on --ffsminerselector")
	pflag.String("ffsminimumpiecesize", "67108864", "Minimum piece size in bytes allowed to be stored in Filecoin")
	pflag.String("ffsschedmaxparallel", "1000", "Maximum amount of Jobs executed in parallel")
<<<<<<< HEAD
	pflag.String("ffsadmintoken", "", "FFS admin token for authorized APIs. If empty, the APIs will be open to the public.")
	pflag.String("dealwatchpollduration", "900", "Poll interval in seconds used by Deals Module watch to detect state changes")
=======
>>>>>>> 564db8f0
	pflag.String("ffsdealfinalitytimeout", "4320", "Deadline in minutes in which a deal must prove liveness changing status before considered abandoned")
	pflag.String("ffsmaxparalleldealpreparing", "2", "Max parallel deal preparing tasks")
	pflag.String("dealwatchpollduration", "900", "Poll interval in seconds used by Deals Module watch to detect state changes")

	pflag.String("askindexqueryasktimeout", "15", "Timeout in seconds for a query ask")
	pflag.String("askindexrefreshinterval", "60", "Refresh interval measured in minutes")
	pflag.Bool("askindexrefreshonstart", false, "If true it will refresh the index on start")
	pflag.String("askindexmaxparallel", "3", "Max parallel query ask to execute while updating index")

	pflag.Bool("disableindices", false, "Disable all indices updates, useful to help Lotus syncing process")
	pflag.Bool("disablenoncompliantapis", false, "Disable APIs that may not easily comply with US law")

	pflag.Parse()

	config.SetEnvPrefix("POWD")
	config.AutomaticEnv()
	if err := config.BindPFlags(pflag.CommandLine); err != nil {
		return fmt.Errorf("binding pflags: %s", err)
	}
	return nil
}<|MERGE_RESOLUTION|>--- conflicted
+++ resolved
@@ -124,14 +124,11 @@
 	mongoDB := config.GetString("mongodb")
 	minerSelector := config.GetString("ffsminerselector")
 	minerSelectorParams := config.GetString("ffsminerselectorparams")
+	ffsAdminToken := config.GetString("ffsadmintoken")
 	ffsSchedMaxParallel := config.GetInt("ffsschedmaxparallel")
 	ffsDealWatchFinalityTimeout := time.Minute * time.Duration(config.GetInt("ffsdealfinalitytimeout"))
 	ffsMinimumPieceSize := config.GetUint64("ffsminimumpiecesize")
-<<<<<<< HEAD
-	ffsAdminToken := config.GetString("ffsadmintoken")
-=======
 	ffsMaxParallelDealPreparing := config.GetInt("ffsmaxparalleldealpreparing")
->>>>>>> 564db8f0
 	dealWatchPollDuration := time.Second * time.Duration(config.GetInt("dealwatchpollduration"))
 	askIndexQueryAskTimeout := time.Second * time.Duration(config.GetInt("askindexqueryasktimeout"))
 	askIndexRefreshInterval := time.Minute * time.Duration(config.GetInt("askindexrefreshinterval"))
@@ -163,18 +160,7 @@
 		MongoURI: mongoURI,
 		MongoDB:  mongoDB,
 
-<<<<<<< HEAD
-		FFSUseMasterAddr:       ffsUseMasterAddr,
-		FFSDealFinalityTimeout: ffsDealWatchFinalityTimeout,
-		FFSMinimumPieceSize:    ffsMinimumPieceSize,
-		FFSAdminToken:          ffsAdminToken,
-		LotusMasterAddr:        lotusMasterAddr,
-		AutocreateMasterAddr:   autocreateMasterAddr,
-		MinerSelector:          minerSelector,
-		MinerSelectorParams:    minerSelectorParams,
-		SchedMaxParallel:       ffsSchedMaxParallel,
-		DealWatchPollDuration:  dealWatchPollDuration,
-=======
+		FFSAdminToken:               ffsAdminToken,
 		FFSUseMasterAddr:            ffsUseMasterAddr,
 		FFSDealFinalityTimeout:      ffsDealWatchFinalityTimeout,
 		FFSMinimumPieceSize:         ffsMinimumPieceSize,
@@ -184,7 +170,6 @@
 		MinerSelectorParams:         minerSelectorParams,
 		SchedMaxParallel:            ffsSchedMaxParallel,
 		DealWatchPollDuration:       dealWatchPollDuration,
->>>>>>> 564db8f0
 
 		AskIndexQueryAskTimeout: askIndexQueryAskTimeout,
 		AskIndexRefreshInterval: askIndexRefreshInterval,
@@ -365,16 +350,12 @@
 	pflag.String("mongouri", "", "Mongo URI to connect to MongoDB database. (Optional: if empty, will use Badger)")
 	pflag.String("mongodb", "", "Mongo database name. (if --mongouri is used, is mandatory")
 
+	pflag.String("ffsadmintoken", "", "FFS admin token for authorized APIs. If empty, the APIs will be open to the public.")
 	pflag.Bool("ffsusemasteraddr", false, "Use the master address as the initial address for all new FFS instances instead of creating a new unique addess for each new FFS instance.")
 	pflag.String("ffsminerselector", "sr2", "Miner selector to be used by FFS: 'sr2', 'reputation'")
 	pflag.String("ffsminerselectorparams", "https://raw.githubusercontent.com/filecoin-project/slingshot/master/miners.json", "Miner selector configuration parameter, depends on --ffsminerselector")
 	pflag.String("ffsminimumpiecesize", "67108864", "Minimum piece size in bytes allowed to be stored in Filecoin")
 	pflag.String("ffsschedmaxparallel", "1000", "Maximum amount of Jobs executed in parallel")
-<<<<<<< HEAD
-	pflag.String("ffsadmintoken", "", "FFS admin token for authorized APIs. If empty, the APIs will be open to the public.")
-	pflag.String("dealwatchpollduration", "900", "Poll interval in seconds used by Deals Module watch to detect state changes")
-=======
->>>>>>> 564db8f0
 	pflag.String("ffsdealfinalitytimeout", "4320", "Deadline in minutes in which a deal must prove liveness changing status before considered abandoned")
 	pflag.String("ffsmaxparalleldealpreparing", "2", "Max parallel deal preparing tasks")
 	pflag.String("dealwatchpollduration", "900", "Poll interval in seconds used by Deals Module watch to detect state changes")
