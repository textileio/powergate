--- conflicted
+++ resolved
@@ -116,18 +116,7 @@
 	MongoURI string
 	MongoDB  string
 
-<<<<<<< HEAD
-	FFSUseMasterAddr       bool
-	FFSDealFinalityTimeout time.Duration
-	FFSMinimumPieceSize    uint64
-	FFSAdminToken          string
-	SchedMaxParallel       int
-	MinerSelector          string
-	MinerSelectorParams    string
-	DealWatchPollDuration  time.Duration
-	AutocreateMasterAddr   bool
-	WalletInitialFunds     big.Int
-=======
+	FFSAdminToken               string
 	FFSUseMasterAddr            bool
 	FFSDealFinalityTimeout      time.Duration
 	FFSMinimumPieceSize         uint64
@@ -138,7 +127,6 @@
 	DealWatchPollDuration       time.Duration
 	AutocreateMasterAddr        bool
 	WalletInitialFunds          big.Int
->>>>>>> 564db8f0
 
 	AskIndexQueryAskTimeout time.Duration
 	AskindexMaxParallel     int
