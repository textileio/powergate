--- conflicted
+++ resolved
@@ -17,10 +17,7 @@
 	"github.com/filecoin-project/go-address"
 	"github.com/filecoin-project/lotus/api/apistruct"
 	grpcm "github.com/grpc-ecosystem/go-grpc-middleware"
-<<<<<<< HEAD
 	"github.com/grpc-ecosystem/go-grpc-middleware/util/metautils"
-=======
->>>>>>> 44b56f30
 	"github.com/improbable-eng/grpc-web/go/grpcweb"
 	"github.com/ipfs/go-datastore"
 	badger "github.com/ipfs/go-ds-badger2"
@@ -278,19 +275,13 @@
 	}
 
 	log.Info("Starting gRPC, gateway and index HTTP servers...")
-<<<<<<< HEAD
-	unaryInterceptorChain := grpcm.WithUnaryServerChain(
-		adminAuth(conf),
-	)
-=======
-
-	var unaryInterceptors []grpc.UnaryServerInterceptor
+
+	unaryInterceptors := []grpc.UnaryServerInterceptor{adminAuth(conf)}
 	if conf.DisableNonCompliantAPIs {
 		unaryInterceptors = append(unaryInterceptors, nonCompliantAPIsInterceptor(nonCompliantAPIs))
 	}
 	unaryInterceptorChain := grpcm.WithUnaryServerChain(unaryInterceptors...)
 
->>>>>>> 44b56f30
 	opts := append(conf.GrpcServerOpts, unaryInterceptorChain)
 	grpcServer := grpc.NewServer(opts...)
 	wrappedGRPCServer := wrapGRPCServer(grpcServer)
@@ -635,7 +626,6 @@
 	}
 	return res, nil
 }
-<<<<<<< HEAD
 func adminAuth(conf Config) grpc.UnaryServerInterceptor {
 	return func(ctx context.Context, req interface{}, info *grpc.UnaryServerInfo, handler grpc.UnaryHandler) (interface{}, error) {
 		if conf.FFSAdminToken == "" {
@@ -653,7 +643,10 @@
 		adminToken := metautils.ExtractIncoming(ctx).Get("X-pow-admin-token")
 		if adminToken != conf.FFSAdminToken {
 			return nil, status.Error(codes.PermissionDenied, "Method requires admin permission")
-=======
+		}
+		return handler(ctx, req)
+	}
+}
 
 func nonCompliantAPIsInterceptor(nonCompliantAPIs []string) grpc.UnaryServerInterceptor {
 	return func(ctx context.Context, req interface{}, info *grpc.UnaryServerInfo, handler grpc.UnaryHandler) (interface{}, error) {
@@ -662,7 +655,6 @@
 			if method == nonCompliantAPI {
 				return nil, status.Error(codes.PermissionDenied, "method disabled by powergate administrators")
 			}
->>>>>>> 44b56f30
 		}
 		return handler(ctx, req)
 	}
