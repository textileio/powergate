--- conflicted
+++ resolved
@@ -51,17 +51,10 @@
 func WithStorageConfig(c ffs.StorageConfig) PushStorageConfigOption {
 	return func(r *rpc.PushStorageConfigRequest) {
 		r.HasConfig = true
-<<<<<<< HEAD
 		r.Config = &rpc.StorageConfig{
 			Repairable: c.Repairable,
 			Hot:        toRPCHotConfig(c.Hot),
 			Cold:       toRPCColdConfig(c.Cold),
-=======
-		r.Config = &rpc.CidConfig{
-			Cid:  util.CidToString(c.Cid),
-			Hot:  toRPCHotConfig(c.Hot),
-			Cold: toRPCColdConfig(c.Cold),
->>>>>>> 1c850681
 		}
 	}
 }
@@ -210,54 +203,9 @@
 	return resp.Addr, err
 }
 
-<<<<<<< HEAD
 // GetStorageConfig gets the current config for a cid.
 func (f *FFS) GetStorageConfig(ctx context.Context, c cid.Cid) (*rpc.GetStorageConfigResponse, error) {
 	return f.client.GetStorageConfig(ctx, &rpc.GetStorageConfigRequest{Cid: c.String()})
-=======
-// GetDefaultCidConfig returns a CidConfig built from the default storage config and prepped for the provided cid.
-func (f *FFS) GetDefaultCidConfig(ctx context.Context, c cid.Cid) (ffs.CidConfig, error) {
-	res, err := f.client.GetDefaultCidConfig(ctx, &rpc.GetDefaultCidConfigRequest{Cid: util.CidToString(c)})
-	if err != nil {
-		return ffs.CidConfig{}, err
-	}
-	resCid, err := util.CidFromString(res.Config.Cid)
-	if err != nil {
-		return ffs.CidConfig{}, err
-	}
-	return ffs.CidConfig{
-		Cid:        resCid,
-		Repairable: res.Config.Repairable,
-		Hot: ffs.HotConfig{
-			AllowUnfreeze: res.Config.Hot.AllowUnfreeze,
-			Enabled:       res.Config.Hot.Enabled,
-			Ipfs: ffs.IpfsConfig{
-				AddTimeout: int(res.Config.Hot.Ipfs.AddTimeout),
-			},
-		},
-		Cold: ffs.ColdConfig{
-			Enabled: res.Config.Cold.Enabled,
-			Filecoin: ffs.FilConfig{
-				RepFactor:       int(res.Config.Cold.Filecoin.RepFactor),
-				Addr:            res.Config.Cold.Filecoin.Addr,
-				CountryCodes:    res.Config.Cold.Filecoin.CountryCodes,
-				DealMinDuration: res.Config.Cold.Filecoin.DealMinDuration,
-				ExcludedMiners:  res.Config.Cold.Filecoin.ExcludedMiners,
-				Renew: ffs.FilRenew{
-					Enabled:   res.Config.Cold.Filecoin.Renew.Enabled,
-					Threshold: int(res.Config.Cold.Filecoin.Renew.Threshold),
-				},
-				TrustedMiners: res.Config.Cold.Filecoin.TrustedMiners,
-				MaxPrice:      res.Config.Cold.Filecoin.MaxPrice,
-			},
-		},
-	}, nil
-}
-
-// GetCidConfig gets the current config for a cid.
-func (f *FFS) GetCidConfig(ctx context.Context, c cid.Cid) (*rpc.GetCidConfigResponse, error) {
-	return f.client.GetCidConfig(ctx, &rpc.GetCidConfigRequest{Cid: util.CidToString(c)})
->>>>>>> 1c850681
 }
 
 // SetDefaultStorageConfig sets the default storage config.
@@ -401,15 +349,9 @@
 	return ffs.JobID(resp.JobId), nil
 }
 
-<<<<<<< HEAD
 // PushStorageConfig push a new configuration for the Cid in the Hot and Cold layers.
 func (f *FFS) PushStorageConfig(ctx context.Context, c cid.Cid, opts ...PushStorageConfigOption) (ffs.JobID, error) {
-	req := &rpc.PushStorageConfigRequest{Cid: c.String()}
-=======
-// PushConfig push a new configuration for the Cid in the Hot and Cold layers.
-func (f *FFS) PushConfig(ctx context.Context, c cid.Cid, opts ...PushConfigOption) (ffs.JobID, error) {
-	req := &rpc.PushConfigRequest{Cid: util.CidToString(c)}
->>>>>>> 1c850681
+	req := &rpc.PushStorageConfigRequest{Cid: util.CidToString(c)}
 	for _, opt := range opts {
 		opt(req)
 	}
