package client

import (
	dealsPb "github.com/textileio/powergate/deals/pb"
<<<<<<< HEAD
	ffsPb "github.com/textileio/powergate/ffs/pb"
	healthRpc "github.com/textileio/powergate/health/rpc"
=======
	ffsRpc "github.com/textileio/powergate/ffs/rpc"
>>>>>>> 6f699032
	asksPb "github.com/textileio/powergate/index/ask/pb"
	minerPb "github.com/textileio/powergate/index/miner/pb"
	slashingPb "github.com/textileio/powergate/index/slashing/pb"
	netRpc "github.com/textileio/powergate/net/rpc"
	reputationPb "github.com/textileio/powergate/reputation/pb"
	walletPb "github.com/textileio/powergate/wallet/pb"
	"google.golang.org/grpc"
)

// Client provides the client api
type Client struct {
	Asks       *Asks
	Miners     *Miners
	Slashing   *Slashing
	Deals      *Deals
	Wallet     *Wallet
	Reputation *Reputation
	Ffs        *ffs
	Health     *health
	Net        *net
	conn       *grpc.ClientConn
}

// NewClient starts the client
func NewClient(target string, opts ...grpc.DialOption) (*Client, error) {
	conn, err := grpc.Dial(target, opts...)
	if err != nil {
		return nil, err
	}
	client := &Client{
		Asks:       &Asks{client: asksPb.NewAPIClient(conn)},
		Miners:     &Miners{client: minerPb.NewAPIClient(conn)},
		Slashing:   &Slashing{client: slashingPb.NewAPIClient(conn)},
		Deals:      &Deals{client: dealsPb.NewAPIClient(conn)},
		Wallet:     &Wallet{client: walletPb.NewAPIClient(conn)},
		Reputation: &Reputation{client: reputationPb.NewAPIClient(conn)},
<<<<<<< HEAD
		Ffs:        &ffs{client: ffsPb.NewAPIClient(conn)},
		Health:     &health{client: healthRpc.NewHealthClient(conn)},
		Net:        &net{client: netRpc.NewNetClient(conn)},
=======
		Ffs:        &ffs{client: ffsRpc.NewFFSAPIClient(conn)},
>>>>>>> 6f699032
		conn:       conn,
	}
	return client, nil
}

// Close closes the client's grpc connection and cancels any active requests
func (c *Client) Close() error {
	return c.conn.Close()
}<|MERGE_RESOLUTION|>--- conflicted
+++ resolved
@@ -2,12 +2,8 @@
 
 import (
 	dealsPb "github.com/textileio/powergate/deals/pb"
-<<<<<<< HEAD
-	ffsPb "github.com/textileio/powergate/ffs/pb"
+	ffsRpc "github.com/textileio/powergate/ffs/rpc"
 	healthRpc "github.com/textileio/powergate/health/rpc"
-=======
-	ffsRpc "github.com/textileio/powergate/ffs/rpc"
->>>>>>> 6f699032
 	asksPb "github.com/textileio/powergate/index/ask/pb"
 	minerPb "github.com/textileio/powergate/index/miner/pb"
 	slashingPb "github.com/textileio/powergate/index/slashing/pb"
@@ -44,13 +40,9 @@
 		Deals:      &Deals{client: dealsPb.NewAPIClient(conn)},
 		Wallet:     &Wallet{client: walletPb.NewAPIClient(conn)},
 		Reputation: &Reputation{client: reputationPb.NewAPIClient(conn)},
-<<<<<<< HEAD
-		Ffs:        &ffs{client: ffsPb.NewAPIClient(conn)},
+		Ffs:        &ffs{client: ffsRpc.NewFFSAPIClient(conn)},
 		Health:     &health{client: healthRpc.NewHealthClient(conn)},
 		Net:        &net{client: netRpc.NewNetClient(conn)},
-=======
-		Ffs:        &ffs{client: ffsRpc.NewFFSAPIClient(conn)},
->>>>>>> 6f699032
 		conn:       conn,
 	}
 	return client, nil
